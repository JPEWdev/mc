/* 8bit strings utilities
   Copyright (C) 2007 Free Software Foundation, Inc.

   Written 2007 by:
   Rostislav Benes 

   The file_date routine is mostly from GNU's fileutils package,
   written by Richard Stallman and David MacKenzie.

   This program is free software; you can redistribute it and/or modify
   it under the terms of the GNU General Public License as published by
   the Free Software Foundation; either version 2 of the License, or
   (at your option) any later version.

   This program is distributed in the hope that it will be useful,
   but WITHOUT ANY WARRANTY; without even the implied warranty of
   MERCHANTABILITY or FITNESS FOR A PARTICULAR PURPOSE.  See the
   GNU General Public License for more details.

   You should have received a copy of the GNU General Public License
   along with this program; if not, write to the Free Software
   Foundation, Inc., 51 Franklin Street, Fifth Floor, Boston, MA 02110-1301, USA.
 */

#include <config.h>
#include <stdio.h>
#include <ctype.h>
#include <errno.h>
#include <iconv.h>

#include "global.h"
#include "strutil.h"

/* functions for singlebyte encodings, all characters have width 1
 * using standard system functions
 * there are only small differences between functions in strutil8bit.c 
 * and strutilascii.c
 */

static const char replch = '?';

static void
str_8bit_insert_replace_char (GString * buffer)
{
    g_string_append_c (buffer, replch);
}

static int
str_8bit_is_valid_string (const char *text)
{
    return 1;
}

static int
str_8bit_is_valid_char (const char *ch, size_t size)
{
    return 1;
}

static void
str_8bit_cnext_char (const char **text)
{
    (*text)++;
}

static void
str_8bit_cprev_char (const char **text)
{
    (*text)--;
}

static int
str_8bit_cnext_noncomb_char (const char **text)
{
    if (*text[0] != '\0')
    {
	(*text)++;
	return 1;
    }
    else
	return 0;
}

static int
str_8bit_cprev_noncomb_char (const char **text, const char *begin)
{
    if ((*text) != begin)
    {
	(*text)--;
	return 1;
    }
    else
	return 0;
}

static int
str_8bit_isspace (const char *text)
{
    return isspace (text[0]);
}

static int
str_8bit_ispunct (const char *text)
{
    return ispunct (text[0]);
}

static int
str_8bit_isalnum (const char *text)
{
    return isalnum (text[0]);
}

static int
str_8bit_isdigit (const char *text)
{
    return isdigit (text[0]);
}

static int
str_8bit_isprint (const char *text)
{
    return isprint (text[0]);
}

static int
str_8bit_iscombiningmark (const char *text)
{
    return 0;
}

static int
str_8bit_toupper (const char *text, char **out, size_t * remain)
{
    if (*remain <= 1)
	return 0;
    (*out)[0] = toupper ((unsigned char) text[0]);
    (*out)++;
    (*remain)--;
    return 1;
}

static int
str_8bit_tolower (const char *text, char **out, size_t * remain)
{
    if (*remain <= 1)
	return 0;
    (*out)[0] = tolower ((unsigned char) text[0]);
    (*out)++;
    (*remain)--;
    return 1;
}

static int
str_8bit_length (const char *text)
{
    return strlen (text);
}

static int
str_8bit_length2 (const char *text, int size)
{
    return (size >= 0) ? min (strlen (text), size) : strlen (text);
}

int
str_8bit_vfs_convert_to (GIConv coder, const char *string,
			 int size, GString * buffer)
{
    int result;

    if (coder == str_cnv_not_convert)
    {
	g_string_append_len (buffer, string, size);
	result = 0;
    }
    else
	result = str_nconvert (coder, (char *) string, size, buffer);

    return result;
}


static const char *
str_8bit_term_form (const char *text)
{
    static char result[BUF_MEDIUM];
    char *actual;
    size_t remain;
    size_t length;
    size_t pos = 0;

    actual = result;
    remain = sizeof (result);
    length = strlen (text);

    for (; pos < length && remain > 1; pos++, actual++, remain--)
    {
	actual[0] = isprint (text[pos]) ? text[pos] : '.';
    }

    actual[0] = '\0';
    return result;
}

static const char *
str_8bit_fit_to_term (const char *text, int width, int just_mode)
{
    static char result[BUF_MEDIUM];
    char *actual;
    size_t remain;
    int ident;
    size_t length;
    size_t pos = 0;

    length = strlen (text);
    actual = result;
    remain = sizeof (result);

    if (length <= width)
    {
	ident = 0;
	switch (HIDE_FIT (just_mode))
	{
	case J_CENTER_LEFT:
	case J_CENTER:
	    ident = (width - length) / 2;
	    break;
	case J_RIGHT:
	    ident = width - length;
	    break;
	}

	if (remain <= ident)
	    goto finally;
	memset (actual, ' ', ident);
	actual += ident;
	remain -= ident;

	for (; pos < length && remain > 1; pos++, actual++, remain--)
	{
	    actual[0] = isprint (text[pos]) ? text[pos] : '.';
	}
	if (width - length - ident > 0)
	{
	    if (remain <= width - length - ident)
		goto finally;
	    memset (actual, ' ', width - length - ident);
	    actual += width - length - ident;
	    remain -= width - length - ident;
	}
    }
    else
    {
	if (IS_FIT (just_mode))
	{
	    for (; pos + 1 <= width / 2 && remain > 1;
		 actual++, pos++, remain--)
	    {

		actual[0] = isprint (text[pos]) ? text[pos] : '.';
	    }

	    if (remain <= 1)
		goto finally;
	    actual[0] = '~';
	    actual++;
	    remain--;

	    pos += length - width + 1;

	    for (; pos < length && remain > 1; pos++, actual++, remain--)
	    {
		actual[0] = isprint (text[pos]) ? text[pos] : '.';
	    }
	}
	else
	{
	    ident = 0;
	    switch (HIDE_FIT (just_mode))
	    {
	    case J_CENTER:
		ident = (length - width) / 2;
		break;
	    case J_RIGHT:
		ident = length - width;
		break;
	    }

	    pos += ident;
	    for (; pos < ident + width && remain > 1;
		 pos++, actual++, remain--)
	    {

		actual[0] = isprint (text[pos]) ? text[pos] : '.';
	    }

	}
    }
  finally:
    actual[0] = '\0';
    return result;
}

static const char *
str_8bit_term_trim (const char *text, int width)
{
    static char result[BUF_MEDIUM];
    size_t remain;
    char *actual;
    size_t pos = 0;
    size_t length;

    length = strlen (text);
    actual = result;
    remain = sizeof (result);

    if (width < length)
    {
	if (width <= 3)
	{
	    memset (actual, '.', width);
	    actual += width;
	    remain -= width;
	}
	else
	{
	    memset (actual, '.', 3);
	    actual += 3;
	    remain -= 3;

	    pos += length - width + 3;

	    for (; pos < length && remain > 1; pos++, actual++, remain--)
	    {
		actual[0] = isprint (text[pos]) ? text[pos] : '.';
	    }
	}
    }
    else
    {
	for (; pos < length && remain > 1; pos++, actual++, remain--)
	{
	    actual[0] = isprint (text[pos]) ? text[pos] : '.';
	}
    }

    actual[0] = '\0';
    return result;
}

static int
str_8bit_term_width2 (const char *text, size_t length)
{
    return (length != (size_t) (-1))
	? min (strlen (text), length) : strlen (text);
}

static int
str_8bit_term_width1 (const char *text)
{
    return str_8bit_term_width2 (text, (size_t) (-1));
}

static int
str_8bit_term_char_width (const char *text)
{
    return 1;
}

static void
str_8bit_msg_term_size (const char *text, int *lines, int *columns)
{
    (*lines) = 1;
    (*columns) = 0;

    char *p, *tmp = g_strdup (text);
    char *q;
    char c = '\0';
    int width;
    p = tmp;

    for (;;)
    {
	q = strchr (p, '\n');
	if (q != NULL)
	{
	    c = q[0];
	    q[0] = '\0';
	}

	width = str_8bit_term_width1 (p);
	if (width > (*columns))
	    (*columns) = width;

	if (q == NULL)
	    break;
	q[0] = c;
	p = q + 1;
	(*lines)++;
    }
    g_free (tmp);
}

static const char *
str_8bit_term_substring (const char *text, int start, int width)
{
    static char result[BUF_MEDIUM];
    size_t remain;
    char *actual;
    size_t pos = 0;
    size_t length;

    actual = result;
    remain = sizeof (result);
    length = strlen (text);

    if (start < length)
    {
	pos += start;
	for (; pos < length && width > 0 && remain > 1;
	     pos++, width--, actual++, remain--)
	{

	    actual[0] = isprint (text[pos]) ? text[pos] : '.';
	}
    }

    for (; width > 0 && remain > 1; actual++, remain--, width--)
    {
	actual[0] = ' ';
    }

    actual[0] = '\0';
    return result;
}

static const char *
str_8bit_trunc (const char *text, int width)
{
    static char result[MC_MAXPATHLEN];
    int remain;
    char *actual;
    size_t pos = 0;
    size_t length;

    actual = result;
    remain = sizeof (result);
    length = strlen (text);

    if (length > width)
    {
	for (; pos + 1 <= width / 2 && remain > 1; actual++, pos++, remain--)
	{
	    actual[0] = isprint (text[pos]) ? text[pos] : '.';
	}

	if (remain <= 1)
	    goto finally;
	actual[0] = '~';
	actual++;
	remain--;

	pos += length - width + 1;

	for (; pos < length && remain > 1; pos++, actual++, remain--)
	{
	    actual[0] = isprint (text[pos]) ? text[pos] : '.';
	}
    }
    else
    {
	for (; pos < length && remain > 1; pos++, actual++, remain--)
	{
	    actual[0] = isprint (text[pos]) ? text[pos] : '.';
	}
    }

  finally:
    actual[0] = '\0';
    return result;
}

static int
str_8bit_offset_to_pos (const char *text, size_t length)
{
    return (int) length;
}

static int
str_8bit_column_to_pos (const char *text, size_t pos)
{
<<<<<<< HEAD
    return (int) pos;
=======
    return (int)pos;
>>>>>>> 6771a00b
}

static char *
str_8bit_create_search_needle (const char *needle, int case_sen)
{
    return (char *) needle;
}

static void
str_8bit_release_search_needle (char *needle, int case_sen)
{
}

static const char *
str_8bit_search_first (const char *text, const char *search, int case_sen)
{
    char *fold_text;
    char *fold_search;
    const char *match;
    size_t offsset;

    fold_text = (case_sen) ? (char *) text : g_strdown (g_strdup (text));
    fold_search = (case_sen) ? (char *) text : g_strdown (g_strdup (search));

    match = g_strstr_len (fold_text, -1, fold_search);
    if (match != NULL)
    {
	offsset = match - fold_text;
	match = text + offsset;
    }

    if (!case_sen)
    {
	g_free (fold_text);
	g_free (fold_search);
    }

    return match;
}

static const char *
str_8bit_search_last (const char *text, const char *search, int case_sen)
{
    char *fold_text;
    char *fold_search;
    const char *match;
    size_t offsset;

    fold_text = (case_sen) ? (char *) text : g_strdown (g_strdup (text));
    fold_search = (case_sen) ? (char *) text : g_strdown (g_strdup (search));

    match = g_strrstr_len (fold_text, -1, fold_search);
    if (match != NULL)
    {
	offsset = match - fold_text;
	match = text + offsset;
    }

    if (!case_sen)
    {
	g_free (fold_text);
	g_free (fold_search);
    }

    return match;
}

static int
str_8bit_compare (const char *t1, const char *t2)
{
    return strcmp (t1, t2);
}

static int
str_8bit_ncompare (const char *t1, const char *t2)
{
    return strncmp (t1, t2, min (strlen (t1), strlen (t2)));
}

static int
str_8bit_casecmp (const char *t1, const char *t2)
{
    return g_strcasecmp (t1, t2);
}

static int
str_8bit_ncasecmp (const char *t1, const char *t2)
{
    return g_strncasecmp (t1, t2, min (strlen (t1), strlen (t2)));
}

static int
str_8bit_prefix (const char *text, const char *prefix)
{
    int result;
    for (result = 0; text[result] != '\0' && prefix[result] != '\0'
	 && text[result] == prefix[result]; result++);
    return result;
}

static int
str_8bit_caseprefix (const char *text, const char *prefix)
{
    int result;
    for (result = 0; text[result] != '\0' && prefix[result] != '\0'
	 && toupper (text[result]) == toupper (prefix[result]); result++);
    return result;
}



static void
str_8bit_fix_string (char *text)
{
}

static char *
str_8bit_create_key (const char *text, int case_sen)
{
    return (case_sen) ? (char *) text : g_strdown (g_strdup (text));
}

static int
str_8bit_key_collate (const char *t1, const char *t2, int case_sen)
{
    if (case_sen)
	return strcmp (t1, t2);
    else
	return strcoll (t1, t2);
}

static void
str_8bit_release_key (char *key, int case_sen)
{
    if (!case_sen)
	g_free (key);
}

struct str_class
str_8bit_init ()
{
    struct str_class result;

    result.vfs_convert_to = str_8bit_vfs_convert_to;
    result.insert_replace_char = str_8bit_insert_replace_char;
    result.is_valid_string = str_8bit_is_valid_string;
    result.is_valid_char = str_8bit_is_valid_char;
    result.cnext_char = str_8bit_cnext_char;
    result.cprev_char = str_8bit_cprev_char;
    result.cnext_char_safe = str_8bit_cnext_char;
    result.cprev_char_safe = str_8bit_cprev_char;
    result.cnext_noncomb_char = str_8bit_cnext_noncomb_char;
    result.cprev_noncomb_char = str_8bit_cprev_noncomb_char;
    result.isspace = str_8bit_isspace;
    result.ispunct = str_8bit_ispunct;
    result.isalnum = str_8bit_isalnum;
    result.isdigit = str_8bit_isdigit;
    result.isprint = str_8bit_isprint;
    result.iscombiningmark = str_8bit_iscombiningmark;
    result.toupper = str_8bit_toupper;
    result.tolower = str_8bit_tolower;
    result.length = str_8bit_length;
    result.length2 = str_8bit_length2;
    result.length_noncomb = str_8bit_length;
    result.fix_string = str_8bit_fix_string;
    result.term_form = str_8bit_term_form;
    result.fit_to_term = str_8bit_fit_to_term;
    result.term_trim = str_8bit_term_trim;
    result.term_width2 = str_8bit_term_width2;
    result.term_width1 = str_8bit_term_width1;
    result.term_char_width = str_8bit_term_char_width;
    result.msg_term_size = str_8bit_msg_term_size;
    result.term_substring = str_8bit_term_substring;
    result.trunc = str_8bit_trunc;
    result.offset_to_pos = str_8bit_offset_to_pos;
    result.column_to_pos = str_8bit_column_to_pos;
    result.create_search_needle = str_8bit_create_search_needle;
    result.release_search_needle = str_8bit_release_search_needle;
    result.search_first = str_8bit_search_first;
    result.search_last = str_8bit_search_last;
    result.compare = str_8bit_compare;
    result.ncompare = str_8bit_ncompare;
    result.casecmp = str_8bit_casecmp;
    result.ncasecmp = str_8bit_ncasecmp;
    result.prefix = str_8bit_prefix;
    result.caseprefix = str_8bit_caseprefix;
    result.create_key = str_8bit_create_key;
    result.create_key_for_filename = str_8bit_create_key;
    result.key_collate = str_8bit_key_collate;
    result.release_key = str_8bit_release_key;

    return result;
}<|MERGE_RESOLUTION|>--- conflicted
+++ resolved
@@ -490,11 +490,7 @@
 static int
 str_8bit_column_to_pos (const char *text, size_t pos)
 {
-<<<<<<< HEAD
-    return (int) pos;
-=======
     return (int)pos;
->>>>>>> 6771a00b
 }
 
 static char *
