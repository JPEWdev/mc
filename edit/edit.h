--- conflicted
+++ resolved
@@ -130,14 +130,10 @@
 int edit_file (const char *_file, int line);
 int edit_translate_key (WEdit *edit, long x_key, int *cmd, int *ch);
 int edit_get_byte (WEdit * edit, long byte_index);
-<<<<<<< HEAD
-char *edit_get_byte_ptr (WEdit *, long);
-=======
 char *edit_get_byte_ptr (WEdit * edit, long byte_index);
 char *edit_get_buf_ptr (WEdit * edit, long byte_index);
 int edit_get_utf (WEdit * edit, long byte_index, int *char_width);
 int edit_get_prev_utf (WEdit * edit, long byte_index, int *char_width);
->>>>>>> 92dac8d7
 int edit_count_lines (WEdit * edit, long current, int upto);
 long edit_move_forward (WEdit * edit, long current, int lines, long upto);
 long edit_move_forward3 (WEdit * edit, long current, int cols, long upto);
